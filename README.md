<h1 align="center">emit-utils</h1>

_NOTE - at this time the EMIT repositories are not supporting Pull Requests from members outside of the EMIT-SDS Team.  This is expected to change in March, and guidance on branches will be provided at that time. At present, public migration of this repository is a work-in-progress, and not all features are yet fully up to date.  See the **develop** branch - set as default - for the latest code._

Welcome to the EMIT utils science data system repository.  To understand how this repository is linked to the rest of the emit-sds repositories, please see [the repository guide](https://github.com/emit-sds/emit-main/wiki/Repository-Guide).

<<<<<<< HEAD
The emit utils repository provides general convenience utilities used broadly throughout the emit-sds.  This repository can be installed locally by:

```
git clone git@github.com:emit-sds/emit-utils.git
pip install --editable git@github.com:emit-sds/emit-utils.git
```
=======
The emit utils repository provides general convenience utilities used broadly throughout the emit-sds.
>>>>>>> 3334001c
<|MERGE_RESOLUTION|>--- conflicted
+++ resolved
@@ -1,16 +1,12 @@
 <h1 align="center">emit-utils</h1>
 
-_NOTE - at this time the EMIT repositories are not supporting Pull Requests from members outside of the EMIT-SDS Team.  This is expected to change in March, and guidance on branches will be provided at that time. At present, public migration of this repository is a work-in-progress, and not all features are yet fully up to date.  See the **develop** branch - set as default - for the latest code._
+NOTE - at this time the EMIT repositories are not supporting Pull Requests from members outside of the EMIT-SDS Team.  This is expected to change in March, and guidance on branches will be provided at that time. At present, public migration of this repository is a work-in-progress, and not all features are yet fully up to date.  See the **develop** branch - set as default - for the latest code._
 
 Welcome to the EMIT utils science data system repository.  To understand how this repository is linked to the rest of the emit-sds repositories, please see [the repository guide](https://github.com/emit-sds/emit-main/wiki/Repository-Guide).
 
-<<<<<<< HEAD
 The emit utils repository provides general convenience utilities used broadly throughout the emit-sds.  This repository can be installed locally by:
 
 ```
 git clone git@github.com:emit-sds/emit-utils.git
 pip install --editable git@github.com:emit-sds/emit-utils.git
-```
-=======
-The emit utils repository provides general convenience utilities used broadly throughout the emit-sds.
->>>>>>> 3334001c
+```